--- conflicted
+++ resolved
@@ -17,39 +17,29 @@
 
 k4a_result_t K4AROSDeviceParams::GetDeviceConfig(k4a_device_configuration_t* configuration)
 {
-<<<<<<< HEAD
-    configuration->depth_delay_off_color_usec = 0;
-    configuration->subordinate_delay_off_master_usec = 0;
-    configuration->disable_streaming_indicator = false;
-
-    ROS_INFO_STREAM("Setting wired sync mode: " << wired_sync_mode);
-    if (wired_sync_mode == 0)
-    {
-        configuration->wired_sync_mode = K4A_WIRED_SYNC_MODE_STANDALONE;
-    }
-    else if (wired_sync_mode == 1)
-    {
-        configuration->wired_sync_mode = K4A_WIRED_SYNC_MODE_MASTER;
-    }
-    else if (wired_sync_mode == 2)
-    {
-        configuration->wired_sync_mode = K4A_WIRED_SYNC_MODE_SUBORDINATE;
-    }
-    else
-    {
-        ROS_ERROR_STREAM("Invalid wired sync mode: " << wired_sync_mode);
-        return K4A_RESULT_FAILED;
-    }
-
-    if (!color_enabled)
-    {
-        ROS_INFO_STREAM("Disabling RGB Camera");
-=======
   configuration->depth_delay_off_color_usec = 0;
-  configuration->wired_sync_mode = K4A_WIRED_SYNC_MODE_STANDALONE;
   configuration->subordinate_delay_off_master_usec = 0;
   configuration->disable_streaming_indicator = false;
 
+  ROS_INFO_STREAM("Setting wired sync mode: " << wired_sync_mode);
+  if (wired_sync_mode == 0)
+  {
+      configuration->wired_sync_mode = K4A_WIRED_SYNC_MODE_STANDALONE;
+  }
+  else if (wired_sync_mode == 1)
+  {
+      configuration->wired_sync_mode = K4A_WIRED_SYNC_MODE_MASTER;
+  }
+  else if (wired_sync_mode == 2)
+  {
+      configuration->wired_sync_mode = K4A_WIRED_SYNC_MODE_SUBORDINATE;
+  }
+  else
+  {
+      ROS_ERROR_STREAM("Invalid wired sync mode: " << wired_sync_mode);
+      return K4A_RESULT_FAILED;
+  }
+
   if (!color_enabled)
   {
     ROS_INFO_STREAM("Disabling RGB Camera");
@@ -59,7 +49,6 @@
   else
   {
     ROS_INFO_STREAM("Setting RGB Camera Format: " << color_format);
->>>>>>> 8c6964fc
 
     if (color_format == "jpeg")
     {
