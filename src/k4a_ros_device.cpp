--- conflicted
+++ resolved
@@ -1171,7 +1171,6 @@
           }
           else
           {
-<<<<<<< HEAD
             k4abt::frame body_frame = k4abt_tracker_.pop_result();
             if (body_frame == nullptr)
             {
@@ -1227,9 +1226,8 @@
                 }
               }
             }
-=======
+
             ++k4abt_tracker_queue_size_;
->>>>>>> c0742b9e
           }
         }
 #endif
